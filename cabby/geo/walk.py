--- conflicted
+++ resolved
@@ -322,24 +322,10 @@
     # Filter non-specific tags.
     return self.select_generic_poi(small_poi)
 
-<<<<<<< HEAD
-<<<<<<< HEAD
-  def get_landmark_if_tag_exists(self,
-                                gdf: GeoDataFrame,
-                                tag: Text, main_tag: Text,
-                                alt_main_tag: Text
-=======
-=======
-
->>>>>>> 90bc0ad1
   def get_landmark_if_tag_exists(self, 
                                 gdf: GeoDataFrame, 
                                 tag: str, main_tag: str,
                                 alt_main_tag: str
-<<<<<<< HEAD
->>>>>>> master
-=======
->>>>>>> 90bc0ad1
   ) -> GeoSeries:
     '''Check if tag exists, set main tag name and choose pivot.
     Arguments:
@@ -773,17 +759,8 @@
 
     return number_intersection
 
-<<<<<<< HEAD
-<<<<<<< HEAD
-  def get_sample(self,
-  ) -> Optional[geo_item.GeoEntity]:
-=======
   def get_sample(self) -> Optional[geo_item.GeoEntity]:
->>>>>>> master
-=======
-
-  def get_sample(self) -> Optional[geo_item.GeoEntity]:
->>>>>>> 90bc0ad1
+
     '''Sample start and end point, a pivot landmark and route.
     Returns:
       A start and end point, a pivot landmark and route.
