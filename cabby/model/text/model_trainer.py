--- conflicted
+++ resolved
@@ -221,14 +221,10 @@
     run_model = models.S2GenerationModel(
       dataset_text.label_to_cellid, is_path=True, device=device)
   elif FLAGS.model == 'S2-Generation-T5-Warmup-start-end':
-<<<<<<< HEAD
     run_model = models.S2GenerationModel(
       dataset_text.label_to_cellid, is_warmup_start_end=True, device=device)   
-=======
-    run_model = models.S2GenerationModel(dataset_text.label_to_cellid, is_warmup_start_end=True, device=device)   
   elif FLAGS.model == 'S2-Generation-T5-Warmup-Landmarks-NER':
     run_model = models.S2GenerationModel(dataset_text.label_to_cellid, is_warmup_ner_landmarks=True, device=device)   
->>>>>>> 79e68b73
   elif FLAGS.model == 'Classification-Bert':
     run_model = models.ClassificationModel(n_cells, device=device)
   else: 
@@ -281,10 +277,6 @@
       true_points, 
       pred_points)
 
-<<<<<<< HEAD
-
-=======
->>>>>>> 79e68b73
     evaluator = eu.Evaluator()
     error_distances = evaluator.get_error_distances(trainer.metrics_path)
     _, mean_distance, median_distance, max_error, norm_auc = evaluator.compute_metrics(error_distances)
@@ -294,11 +286,7 @@
           Median distance: {median_distance}, \
           Max error: {max_error}, \
           Norm AUC: {norm_auc}")
-<<<<<<< HEAD
-          
-=======
-
->>>>>>> 79e68b73
+
   else: 
     logging.info("Starting to train model.")
     trainer.train_model()
