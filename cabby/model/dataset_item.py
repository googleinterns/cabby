# coding=utf-8
# Copyright 2020 Google LLC
# Licensed under the Apache License, Version 2.0 (the "License");
# you may not use this file except in compliance with the License.
# You may obtain a copy of the License at
#
#     http://www.apache.org/licenses/LICENSE-2.0
#
# Unless required by applicable law or agreed to in writing, software
# distributed under the License is distributed on an "AS IS" BASIS,
# WITHOUT WARRANTIES OR CONDITIONS OF ANY KIND, either express or implied.
# See the License for the specific language governing permissions and
# limitations under the License.
'''Basic classes and functions for Wikigeo items.'''

from xmlrpc.client import Boolean
from absl import logging
import geopandas as gpd
from geopandas import GeoDataFrame, GeoSeries
import numpy as np
import os
import pandas as pd
import re
from shapely.geometry.point import Point
from shapely.geometry import box, mapping, LineString
import sys
import swifter
from typing import Any, Dict, Text 
import torch

import attr

from cabby.geo import util as gutil
from cabby.model import util 


@attr.s
class TextGeoDataset:
  """Construct a RVSPath sample.
  `train` is the train split.
  `valid` is the valid split.
  `test` is the test split.
  `unique_cellids` is the unique S2Cells.
  `unique_cellids_binary`  is the binary tensor of the unique S2Cells.
  `label_to_cellid` is the dictionary mapping labels to cellids.
  """
  train: Any = attr.ib()
  valid: Any = attr.ib()
  test: Any = attr.ib()
  unique_cellids: np.ndarray = attr.ib()
  unique_cellids_binary: torch.tensor = attr.ib()
  label_to_cellid: Dict[int, int] = attr.ib()

  @classmethod
  def from_TextGeoSplit(cls, train, valid, test, unique_cellids,
                              unique_cellids_binary, label_to_cellid):
    """Construct a TextGeoDataset."""
    return TextGeoDataset(
      train,
      valid,
      test,
      unique_cellids,
      unique_cellids_binary,
      label_to_cellid,
    )

  @classmethod
  def load(cls, dataset_dir: Text, model_type: Text,
    s2_level: Text, unique_cellid_path: Text, tensor_cellid_path: Text, 
    label_to_cellid_path: Text):

    dataset_model_path = os.path.join(dataset_dir, str(model_type))
    dataset_path = os.path.join(dataset_model_path, str(s2_level))
    train_path_dataset = os.path.join(dataset_path,'train.pth')
    valid_path_dataset = os.path.join(dataset_path,'valid.pth')
    test_path_dataset = os.path.join(dataset_path,'test.pth')
    unique_cellid_path = os.path.join(dataset_path,"unique_cellid.npy")
    tensor_cellid_path = os.path.join(dataset_path,"tensor_cellid.pth")
    label_to_cellid_path = os.path.join(dataset_path,"label_to_cellid.npy")

    logging.info("Loading dataset from <== {}.".format(dataset_path))
    train_dataset = torch.load(train_path_dataset)
    valid_dataset = torch.load(valid_path_dataset)
    test_dataset = torch.load(test_path_dataset)
    logging.info(f"Size of train set: {len(train_dataset)}" +
     f", Size of validation set: {len(valid_dataset)}, Size of test set: {len(test_dataset)}")

    unique_cellid = np.load(unique_cellid_path, allow_pickle='TRUE')
    label_to_cellid = np.load(
      label_to_cellid_path, allow_pickle='TRUE').item()
    tens_cells = torch.load(tensor_cellid_path)
    n_cells = len(unique_cellid)
    dataset_text = TextGeoDataset(
      train_dataset, valid_dataset, test_dataset, 
      unique_cellid, tens_cells, label_to_cellid)

    return dataset_text
  
  @classmethod
  def save(cls, dataset_text: Any, dataset_path: Text,     
    train_path_dataset: Text, valid_path_dataset: Text,
    test_path_dataset: Text,  unique_cellid_path: Text, 
    tensor_cellid_path: Text, label_to_cellid_path: Text):

    os.mkdir(dataset_path)
    torch.save(dataset_text.train, train_path_dataset)
    torch.save(dataset_text.valid, valid_path_dataset)
    torch.save(dataset_text.test, test_path_dataset)
    np.save(unique_cellid_path, dataset_text.unique_cellids) 
    torch.save(dataset_text.unique_cellids_binary, tensor_cellid_path)
    np.save(label_to_cellid_path, dataset_text.label_to_cellid) 

    logging.info("Saved data to ==> {}.".format(dataset_path))


class TextGeoSplit(torch.utils.data.Dataset):
  """A split of of the RUN dataset.
  
  `points`: The ground true end-points of the samples.
  `labels`: The ground true label of the cellid.
  `cellids`: The ground truth S2Cell id.
  `neighbor_cells`: One neighbor cell id of the ground truth S2Cell id.
  `far_cells`: One far away cell id (in the region defined) of the ground truth 
  'dprob': Gamma distribution probability.
  S2Cell id.
  """
  def __init__(self, text_tokenizer, s2_tokenizer, data: pd.DataFrame, s2level: int, 
    unique_cells_df: pd.DataFrame, cellid_to_label: Dict[int, int], 
    model_type: str, dprob: util.DistanceProbability, is_dist: Boolean = False):

    self.text_tokenizer = text_tokenizer
    self.s2_tokenizer = s2_tokenizer

    self.is_dist = is_dist
    
    data = data.assign(end_point=data.end_point)


    data['cellid'] = data.end_point.apply(
      lambda x: gutil.cellid_from_point(x, s2level))


    data['neighbor_cells'] = data.cellid.apply(
      lambda x: gutil.neighbor_cellid(x))

    if is_dist:
      dist_lists = data.start_point.apply(
        lambda start: calc_dist(start, unique_cells_df)
      )
      
      self.prob = dist_lists.swifter.apply(
        lambda row: [dprob(dist) for dist in row.values.tolist()], axis=1) 
      self.prob = self.prob.tolist()


    # Tokenize instructions.

    instruction_list = data.instructions.tolist()
    if 'T5' in model_type:
      # Add prompt
      instruction_list = [model_type + ": " + t for t in instruction_list]
      logging.info(instruction_list[0])
    
    self.encodings = self.text_tokenizer(
      instruction_list, truncation=True,
      padding=True, add_special_tokens=True)

    data['far_cells'] = data.cellid.apply(
      lambda cellid: unique_cells_df[unique_cells_df['cellid']==cellid].far.iloc[0])


    cellids_array = np.array(data.cellid.tolist())
    neighbor_cells_array = np.array(data.neighbor_cells.tolist())
    far_cells_array = np.array(data.far_cells.tolist())

    self.end_point = data.end_point.apply(
      lambda x: gutil.tuple_from_point(x)).tolist()

    self.labels = data.cellid.apply(lambda x: cellid_to_label[x]).tolist()

    self.cellids = self.s2_tokenizer(cellids_array)
    self.neighbor_cells = self.s2_tokenizer(neighbor_cells_array)

    self.far_cells = self.s2_tokenizer(far_cells_array)


    if 'T5' in model_type and 'landmarks' in data:
      data['landmarks'] = data.landmarks.apply(
        lambda l: [gutil.cellid_from_point(x, s2level) for x in l])

      self.landmarks = self.s2_tokenizer(data.landmarks.tolist())


    else:
      self.landmarks = [0] * len(self.cellids)
      logging.warning("Landmarks not processed")

    if not 'landmarks_ner' in data:
      data = data.assign(landmarks_ner='')
      logging.warning("Landmarks NER not processed")

    self.landmarks_ner = self.text_tokenizer(
      data.landmarks_ner.tolist(), truncation=True,
      padding=True, add_special_tokens=True).input_ids



    if not 'landmarks_ner' in data:
      data = data.assign(landmarks_ner='')
      logging.warning("Landmarks NER not processed")

    self.landmarks_ner = self.text_tokenizer(
      data.landmarks_ner.tolist(), truncation=True,
      padding=True, add_special_tokens=True).input_ids

    if 'T5' in model_type and 'route' in data:
      data['route'] = data.route.apply(
        lambda l: [gutil.cellid_from_point(x, s2level) for x in l])
      route_array = np.array(data.route.tolist())
      self.route = self.s2_tokenizer(route_array)

      data['route_fixed'] = data.route_fixed.apply(
        lambda l: [gutil.cellid_from_point(x, s2level) for x in l])
      self.route_fixed = self.s2_tokenizer(data.route_fixed.tolist())

      start_point_cells = data.start_point.apply(
        lambda x: gutil.cellid_from_point(x, s2level))

      
      start_point_list = [
        '; '.join(
          [str(cellid_to_label[e]), str(cellid_to_label[s])]) for s, e in zip(
            start_point_cells.tolist(), data.cellid.tolist())]
      self.start_end = self.text_tokenizer(
        start_point_list, truncation=True, padding=True, add_special_tokens=True)

    else:
      self.route = [0] * len(self.cellids)
      self.route_fixed = [0] * len(self.cellids)
      self.start_end = {
        'attention_mask': [0] * len(self.cellids),
        'input_ids': [0] * len(self.cellids)}
      logging.warning("Route not processed")


  def __getitem__(self, idx: int):
    '''Supports indexing such that TextGeoDataset[i] can be used to get 
    i-th sample. 
    Arguments:
      idx: The index for which a sample from the dataset will be returned.
    Returns:
      A single sample including text, the correct cellid, a neighbor cellid, 
      a far cellid, a point of the cellid and the label of the cellid.
    '''
    text = {key: torch.tensor(val[idx])
        for key, val in self.encodings.items()}
        
<<<<<<< HEAD
    cellid =  torch.tensor(self.cellids[idx])
    landmarks =  torch.tensor(self.landmarks[idx])
    landmarks_ner = torch.tensor(self.landmarks_ner[idx])

=======
    cellid = torch.tensor(self.cellids[idx])
    landmarks = torch.tensor(self.landmarks[idx])
    landmarks_ner = torch.tensor(self.landmarks_ner[idx])
>>>>>>> 5a7d15db

    route =  torch.tensor(self.route[idx])
    route_fixed =  torch.tensor(self.route_fixed[idx])

    start_end = {key: torch.tensor(val[idx])
        for key, val in self.start_end.items()}

    neighbor_cells = torch.tensor(self.neighbor_cells[idx])
    far_cells = torch.tensor(self.far_cells[idx])
    end_point = torch.tensor(self.end_point[idx])
    label = torch.tensor(self.labels[idx])
    if self.is_dist:
      prob = torch.tensor(self.prob[idx])
    else:
      prob = torch.tensor([])
    
    sample = {'text': text, 'cellid': cellid, 'neighbor_cells': neighbor_cells, 
      'far_cells': far_cells, 'end_point': end_point, 'label': label, 'prob': prob, 
      'landmarks': landmarks, 'route': route, 'route_fixed': route_fixed, 
      'start_end_input_ids': start_end['input_ids'], 
      'start_end_attention_mask': start_end['attention_mask'],
      'landmarks_ner': landmarks_ner}

    return sample

  def __len__(self):
    return len(self.cellids)

def calc_dist(start, unique_cells_df):
  return unique_cells_df.swifter.apply(
    lambda end: gutil.get_distance_between_points(start, end.point), axis=1)<|MERGE_RESOLUTION|>--- conflicted
+++ resolved
@@ -255,16 +255,10 @@
     text = {key: torch.tensor(val[idx])
         for key, val in self.encodings.items()}
         
-<<<<<<< HEAD
     cellid =  torch.tensor(self.cellids[idx])
     landmarks =  torch.tensor(self.landmarks[idx])
     landmarks_ner = torch.tensor(self.landmarks_ner[idx])
 
-=======
-    cellid = torch.tensor(self.cellids[idx])
-    landmarks = torch.tensor(self.landmarks[idx])
-    landmarks_ner = torch.tensor(self.landmarks_ner[idx])
->>>>>>> 5a7d15db
 
     route =  torch.tensor(self.route[idx])
     route_fixed =  torch.tensor(self.route_fixed[idx])
